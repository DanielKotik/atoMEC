"""
Contains models used to compute properties of interest from the Atom object.

So far, the only model implemented is the ISModel. More models will be added in future releases.

Classes
-------
ISModel : Ion-sphere type model, static properties such as KS orbitals, density and energy are directly computed
"""

# import standard packages

# import external packages
import numpy as np
from mendeleev import element
from math import pi, log

# import internal packages
from . import check_inputs
from . import config
from . import staticKS
from . import convergence
from . import writeoutput
from . import xc


class ISModel:
    """
    The ISModel represents a particular family of AA models known as ion-sphere models.

    The implementation in atoMEC is based on the model described in the following pre-print:
    T. J. Callow, E. Kraisler, S. B. Hansen, and A. Cangi, (2021).
    First-principles derivation and properties of density-functional average-atom models. arXiv preprint arXiv:2103.09928.

    Parameter inputs for this model are related to particular choices of approximation, e.g. boundary conditions
    or exchange-correlation functional, rather than fundamental physical properties.

    Parameters
    ----------
    atom : :obj:`Atom`
        The :obj:`Atom` object
    xfunc_id : str or int, optional
        The exchange functional, can be the libxc code or string, or special internal value
        Default : "lda_x"
    cfunc_id : str or int, optional
        The correlation functional, can be the libxc code or string, or special internal value
        Default : "lda_c_pw"
    bc : str, optional
        The boundary condition, can be "dirichlet" or "neumann"
        Default : "dirichlet"
    spinpol : bool, optional
        Whether to run a spin-polarized calculation
        Default : False
    spinmag : int, optional
        The spin-magentization
        Default: 0 for nele even, 1 for nele odd
    unbound : str, optional
        The way in which the unbound electron density is computed
        Default : "ideal"
    write_info : bool, optional
        Writes information about the model parameters
        Default : True

    Attributes
    ----------
    nele_tot: int
        total number of electrons
    nele: array_like
        number of electrons per spin channel (or total if spin unpolarized)
    """

    def __init__(
        self,
        atom,
        xfunc_id=config.xfunc_id,
        cfunc_id=config.cfunc_id,
        bc=config.bc,
        spinpol=config.spinpol,
        spinmag=-1,
        unbound=config.unbound,
        write_info=True,
    ):

        # Input variables
        self.nele_tot = atom.nele
        self.spinpol = spinpol
        self.spinmag = spinmag
        self.xfunc_id = xfunc_id
        self.cfunc_id = cfunc_id
        self.bc = bc
        self.unbound = unbound

        # print the information
        if write_info:
            print(self.info)

    @property
    def spinpol(self):
        """bool: Whether calculation will be spin-polarized."""
        return self._spinpol

    @spinpol.setter
    def spinpol(self, spinpol):
        self._spinpol = check_inputs.ISModel.check_spinpol(spinpol)
        # define the leading dimension for KS quantities (density, orbs, pot)
        if self._spinpol:
            config.spindims = 2
        else:
            config.spindims = 1

        try:
            # compute the no of electrons in each spin channel
            self.nele = check_inputs.ISModel.calc_nele(
                self.spinmag, self.nele_tot, self.spinpol
            )
            config.nele = self.nele
        except AttributeError:
            pass

        # reset the x and c functionals if spinpol changes
        try:
            config.xfunc = xc.set_xc_func(self._xfunc_id)
            config.cfunc = xc.set_xc_func(self._cfunc_id)
        except AttributeError:
            pass

    @property
    def spinmag(self):
        """int: the spin magentization (difference in number of up/down spin electrons)."""
        return self._spinmag

    @spinmag.setter
    def spinmag(self, spinmag):
        self._spinmag = check_inputs.ISModel.check_spinmag(spinmag, self.nele_tot)
        try:
            # compute the no of electrons in each spin channel
            self.nele = check_inputs.ISModel.calc_nele(
                self.spinmag, self.nele_tot, self.spinpol
            )
            config.nele = self.nele
        except AttributeError:
            pass

    @property
    def xfunc_id(self):
        """str: exchange functional shorthand id."""
        return self._xfunc_id

    @xfunc_id.setter
    def xfunc_id(self, xfunc_id):
        self._xfunc_id = check_inputs.ISModel.check_xc(xfunc_id, "exchange")
        # define the exchange func object
        config.xfunc = xc.set_xc_func(self._xfunc_id)

    @property
    def cfunc_id(self):
        """str: correlation functional shorthand id."""
        return self._cfunc_id

    @cfunc_id.setter
    def cfunc_id(self, cfunc_id):
        self._cfunc_id = check_inputs.ISModel.check_xc(cfunc_id, "correlation")
        # define the correlation func object
        config.cfunc = xc.set_xc_func(self._cfunc_id)

    @property
    def bc(self):
        """str: the boundary condition for solving the KS equations in a finite sphere."""
        return self._bc

    @bc.setter
    def bc(self, bc):
        self._bc = check_inputs.ISModel.check_bc(bc)
        config.bc = self._bc

    @property
    def unbound(self):
        """str: the treatment of unbound (free) electrons."""
        return self._unbound

    @unbound.setter
    def unbound(self, unbound):
        self._unbound = check_inputs.ISModel.check_unbound(unbound)
        config.unbound = self._unbound

    @property
    def info(self):
        """str: formatted description of the ISModel attributes."""
        return writeoutput.write_ISModel_data(self)

    @writeoutput.timing
    def CalcEnergy(
        self,
        nmax,
        lmax,
        grid_params={},
        conv_params={},
        scf_params={},
        force_bound=[],
        write_info=True,
        verbosity=0,
    ):
<<<<<<< HEAD
        r"""
        Run a self-consistent calculation to minimize the Kohn-Sham free energy functional.
=======

        r"""
        Run a self-consistent calculation to minimize the Kohn-Sham free energy functional
>>>>>>> 79cc35a8

        Parameters
        ----------
        nmax : int
            maximum no. eigenvalues to compute for each value of angular momentum
        lmax : int
            maximum no. angular momentum eigenfunctions to consider
        grid_params : dict, optional
            dictionary of grid parameters as follows:
            {
            `ngrid` (``int``)   : number of grid points,
            `x0`    (``float``) : LHS grid point takes form
            :math:`r_0=\exp(x_0)`; :math:`x_0` can be specified
            }
        conv_params : dict, optional
            dictionary of convergence parameters as follows:
            {
            `econv` (``float``) : convergence for total energy,
            `nconv` (``float``) : convergence for density,
            `vconv` (``float``) : convergence for electron number
            }
        scf_params : dict, optional
            dictionary for scf cycle parameters as follows:
            {
            `maxscf`  (``int``)   : maximum number of scf cycles,
            `mixfrac` (``float``) : density mixing fraction
            }
        force_bound : list of list of ints, optional
            force certain levels to be bound, for example:
            `force_bound = [0, 1, 0]`
            forces the orbital with quantum numbers :math:`\sigma=0,\ l=1,\ n=0` to be always
            bound even if it has positive energy. This prevents convergence issues.
        verbosity : int, optional
            how much information is printed at each SCF cycle.
            `verbosity=0` prints the total energy and convergence values (default).
            `verbosity=1` prints the above and the KS eigenvalues and occupations.
        write_info : bool, optional
            prints the scf cycle and final parameters
            defaults to True

        Returns
        -------
        output_dict : dict
            dictionary containing final KS quantities as follows:
            {
            `energy` (:obj:`staticKS.Energy`)       : total energy object,
            `density` (:obj:`staticKS.Density`)     : density object,
            `potential` (:obj:`staticKS.Potential`)  : potential object,
            `orbitals` (:obj:`staticKS.Orbitals`)    : orbitals object
            }
        """
        # boundary cond, unbound electrons, xc func objects
        config.bc = self.bc
        config.unbound = self.unbound

        # reset global parameters if they are changed
        config.nmax = nmax
        config.lmax = lmax
        config.grid_params = check_inputs.EnergyCalcs.check_grid_params(grid_params)
        config.conv_params = check_inputs.EnergyCalcs.check_conv_params(conv_params)
        config.scf_params = check_inputs.EnergyCalcs.check_scf_params(scf_params)

        # experimental change
        config.force_bound = force_bound

        # set up the xgrid and rgrid
        xgrid, rgrid = staticKS.log_grid(log(config.r_s))

        # initialize orbitals
        orbs = staticKS.Orbitals(xgrid)
        # use coulomb potential as initial guess
        v_init = staticKS.Potential.calc_v_en(xgrid)
        orbs.compute(v_init, init=True)

        # occupy orbitals
        orbs.occupy()

        # write the initial spiel
        scf_init = writeoutput.SCF.write_init()
        print(scf_init)

        # initialize the convergence object
        conv = convergence.SCF(xgrid)

        for iscf in range(config.scf_params["maxscf"]):

            # print orbitals and occupations
            if verbosity == 1:
                eigs, occs = writeoutput.SCF.write_orb_info(orbs)
                print("\n" + "Orbital eigenvalues (Ha) :" + "\n\n" + eigs)
                print("Orbital occupations (2l+1) * f_{nl} :" + "\n\n" + occs)

            # construct density
            rho = staticKS.Density(orbs)

            # construct potential
            pot = staticKS.Potential(rho)

            # compute energies
            energy = staticKS.Energy(orbs, rho)
            E_free = energy.F_tot

            # mix potential
            if iscf > 1:
                alpha = config.scf_params["mixfrac"]
                v_s = alpha * pot.v_s + (1 - alpha) * v_s_old
            else:
                v_s = pot.v_s

            # update the orbitals with the KS potential
            orbs.compute(v_s)
            orbs.occupy()

            # update old potential
            v_s_old = v_s

            # test convergence
            conv_vals = conv.check_conv(E_free, v_s, rho.total, iscf)

            # write scf output
            scf_string = writeoutput.SCF.write_cycle(iscf, E_free, conv_vals)
            print(scf_string)

            # exit if converged
            if conv_vals["complete"]:
                break

        # compute final density and energy
        rho = staticKS.Density(orbs)
        energy = staticKS.Energy(orbs, rho)

        # write final output
        scf_final = writeoutput.SCF().write_final(energy, orbs, rho, conv_vals)
        print(scf_final)

        # write the density to file
        writeoutput.density_to_csv(rgrid, rho)

        # write the potential to file
        writeoutput.potential_to_csv(rgrid, pot)

        output_dict = {
            "energy": energy,
            "density": rho,
            "potential": pot,
            "orbitals": orbs,
        }

        return output_dict<|MERGE_RESOLUTION|>--- conflicted
+++ resolved
@@ -200,14 +200,9 @@
         write_info=True,
         verbosity=0,
     ):
-<<<<<<< HEAD
-        r"""
-        Run a self-consistent calculation to minimize the Kohn-Sham free energy functional.
-=======
 
         r"""
         Run a self-consistent calculation to minimize the Kohn-Sham free energy functional
->>>>>>> 79cc35a8
 
         Parameters
         ----------
