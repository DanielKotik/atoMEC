"""Configuration file to store global parameters."""

# physical constants
mp_g = 1.6726219e-24  # mass of proton in grams

# model parameters
spinpol = False  # spin-polarized functional
xfunc_id = "lda_x"  # exchange functional (libxc ref)
cfunc_id = "lda_c_pw"  # correlation functional (libxc ref)
bc = "dirichlet"  # boundary condition
unbound = "ideal"  # treatment for unbound electrons
v_shift = True  # whether to shift the KS potential vertically

nbands = 50  # number of levels per band for massacrier model
E_spc = 0.01  # energy spacing for massacrier model
E_cut = 5  # energy cut-off for bands model

# numerical grid for static calculations
grid_params = {"ngrid": 1000, "x0": -12, "ngrid_coarse": 300}
# convergence parameters for static calculations
conv_params = {"econv": 1.0e-5, "nconv": 1.0e-4, "vconv": 1.0e-4, "eigtol": 1.0e-4}
# scf parameters
scf_params = {"maxscf": 50, "mixfrac": 0.3}
<<<<<<< HEAD
# band parameters
band_params = {"nbands": 50, "de_min": 1e-3, "ngrid_e": 10000, "e_cut": 5}
=======
# band parameters for massacrier band model
band_params = {"nkpts": 50, "de_min": 1e-3}
>>>>>>> ae63115f

# parallelization
numcores = 0  # defaults to serial<|MERGE_RESOLUTION|>--- conflicted
+++ resolved
@@ -11,23 +11,14 @@
 unbound = "ideal"  # treatment for unbound electrons
 v_shift = True  # whether to shift the KS potential vertically
 
-nbands = 50  # number of levels per band for massacrier model
-E_spc = 0.01  # energy spacing for massacrier model
-E_cut = 5  # energy cut-off for bands model
-
 # numerical grid for static calculations
 grid_params = {"ngrid": 1000, "x0": -12, "ngrid_coarse": 300}
 # convergence parameters for static calculations
 conv_params = {"econv": 1.0e-5, "nconv": 1.0e-4, "vconv": 1.0e-4, "eigtol": 1.0e-4}
 # scf parameters
 scf_params = {"maxscf": 50, "mixfrac": 0.3}
-<<<<<<< HEAD
-# band parameters
-band_params = {"nbands": 50, "de_min": 1e-3, "ngrid_e": 10000, "e_cut": 5}
-=======
 # band parameters for massacrier band model
 band_params = {"nkpts": 50, "de_min": 1e-3}
->>>>>>> ae63115f
 
 # parallelization
 numcores = 0  # defaults to serial